# Blood Glucose Control with [WAT.ai](https://watai.ca/) and [Gluroo Imaginations Inc](https://gluroo.com/).

## Causal Modeling and Time Series Representation Learning for Diabetes Management

TPMs: [Christopher Risi](https://github.com/RobotPsychologist), [Walker Payne](https://github.com/walkerpayne), [Dvir Zagury-Grynbaum](https://github.com/dvirzg).

## [Check out our FAQs](https://github.com/RobotPsychologist/bg_control/wiki/Frequently-Asked-Questions)!

Gluroo aims to simplify diabetes management by streamlining the tracking of fitness, nutrition, and insulin use for People with Diabetes (PWD). This project focuses on improving short-term prandial (during meal-time) and postprandial blood glucose level outcomes for people with Type 1 Diabetes (T1D). This complex disease affects nearly 10 million people worldwide. We aim to leverage semi-supervised learning to identify unlabelled meals in time-series blood glucose data, develop meal-scoring functions, and explore causal machine-learning techniques to suggest optimal treatments for user profiles. We aim to provide actionable insights to PWDs and their care practitioners, enhancing health outcomes and quality of life.

## Project Goals

1. **Meal Identification** develop the ability to identify unlabelled meals in time series BG data.

   - **_AI Topics:_** _Feature Engineering, Time Series Annotation, Time Series Representation Learning_

2. **Meal Scoring** develop the ability to score/evaluate T1D postprandial Blood Glucode Level (BGL) characteristics to serve as a meal-scoring function. Find prandial measures that strongly correlate or predict long-term diabetic health indicators like [Time-in-Range (TIR)](https://jdrf.ca/resources/time-in-range/), [HbA1C%](https://www.breakthrought1d.org/news-and-updates/jdrf-report-how-hba1c-came-1976/), [Glucose Management Indicator](https://diabetesjournals.org/care/article/41/11/2275/36593/Glucose-Management-Indicator-GMI-A-New-Term-for), and [Glucose Variability (GV)](https://journals.lww.com/indjem/fulltext/2013/17040/glycemic_variability__clinical_implications.10.aspx).
   - **_AI Topics:_** _Feature Engineering, Time Series Forecasting, Time Series Representation Learning_
3. **Prandial Interventions and Counterfactuals** develop and explore various causal machine learning techniques for estimating the effects of and suggesting pre/postprandial interventions to improve meal scores (uplift modeling, intervention estimations). Develop the ability to provide hindsight (counterfactuals) to PWD, providing interactive experimentation abilities to diabetic care practitioners. This helps PWDs find their personalized best call of action to get intended health results and helps them experiment with different strategies and their direct effects. This is seen in counterfactual estimations as recommendations for better T1D management. E.g. if a user did $X$ during that meal, the glucose response curve would have looked like $Y$. - **_AI Topics:_** _Time Series Causal Modelling, Causal Inference, Intervention and Counterfactual Estimation, Causal AI._

4. **Blood Glucose Controller** develop a simulated insulin BG-controller using [open source FDA approved blood glucose control simulators](https://github.com/jxx123/simglucose).
   - **_AI Topics:_** _Representation Learning, Time Series Forecasting, Reinforcement Learning._

5. **Long-range hypoglycemic forecasting** one of the most distressing aspects of living with T1D is the anxiety and fear surrounding [Dead in Bed (DIB) syndrome](https://www.thieme-connect.com/products/ejournals/pdf/10.4103/2321-0656.140880.pdf). Our goal with this project is to provide T1Ds with a long-range glycemic sleep forecast. Strong, practical, and useable results in this space would [significantly impact the diabetes community in relieving diabetes distress](https://journals.sagepub.com/doi/full/10.1177/19322968241267886). 


## Background

Diabetes requires a unique way of living. For most, to successfully manage the disease and avoid its long-term adverse effects, you must have detailed fitness and nutrition tracking, not unlike professional athletes or bodybuilders, but with the added complication of knowing how and when to administer insulin. Some can get away without detailed monitoring if they are highly habitual. For most, that’s an undesirable restriction, but where a Person with Diabetes (PWD) falls on that scale is a trade-off that depends on the individual.

At Gluroo, they aim to alleviate PWD's cognitive burden by making fitness, nutrition, and insulin tracking as streamlined as possible. With good tracking and monitoring, the PWD may learn minor behavioural modifications that improve their BG control. Learning these modifications on your own can take months or years of experimentation and often requires waiting months for long meetings with diabetic care professionals to evaluate what changes are necessary. For this project, our aim is to develop tools for improving short-term prandial (meal-time) / postprandial outcomes by providing counterfactuals to PWDs and their diabetic care practitioners.

> improved short-term decisions -> improved long-term disease outcomes

Many things impact a ‘relatively successful’ prandial BG behaviour, the main behavioural ones to focus on tend to be insulin dosing quantity, insulin dosing timing, basal insulin requirements, physical activity (in preceding hours and immediately postprandial), quantity of carbohydrates consumed, glycemic index of carbohydrates consumed, alcohol consumed with meal (slows absorption of carbs), amount of fat and protein consumed with meal (slows absorption of carbs but creates a delayed glucose spike).

If we can provide counterfactuals that improve PWD’s postprandial BG characteristics, we will have made thousands to millions of people’s lives significantly easier and more enjoyable, we will be increasing their freedom to enjoy a wider variety of foods safely, and potentially extending their years living a happy and healthy life.

### Interesting Background Papers and Links

#### 1. Diabetes Management

##### Meal Identification / Anomaly Detection

- [Data-Driven Blood Glucose Pattern Classification and Anomalies Detection: Machine-Learning Applications in Type 1 Diabetes](https://pubmed.ncbi.nlm.nih.gov/31042157/)
- [Identification of the Optimal Meal Detection Strategy for Adults, Adolescents, and Children with Type 1 Diabetes: an in Silico Validation](https://ieeexplore.ieee.org/document/10197041)
- [An LSTM-based Approach Towards Automated Meal Detection from Continuous Glucose Monitoring in Type 1 Diabetes Mellitus](https://ieeexplore.ieee.org/document/9635246)
- [Automated meal detection from continuous glucose monitor data through simulation and explanation](https://www.ncbi.nlm.nih.gov/pmc/articles/PMC6857509/)
- [Time Series Segmentation with sktime and ClaSP](https://www.sktime.net/en/stable/examples/annotation/segmentation_with_clasp.html)

##### Insulin Bolus Timing

- [Insulearn](http://ddi.ucsd.edu/insulearn/terminology.html)

#### 2. Time-Series Representation Learning

- [Universal Time-Series Representation Learning: A Survey](https://arxiv.org/pdf/2401.03717)

#### 3. Causal Modelling

- [Causal Machine Learning: A Survey and Open Problems](https://arxiv.org/pdf/2206.15475)
- [Causality - Judea Pearl ](https://bayes.cs.ucla.edu/BOOK-2K/) (Causal Inference textbook gold standard, long read).

#### 4. Time Series + Causal Modeling

- [Causal inference for time series analysis: problems, methods and evaluation ](https://link.springer.com/article/10.1007/s10115-021-01621-0)
- [Survey and Evaluation of Causal Discovery Methods for Time Series ](https://www.jair.org/index.php/jair/article/view/13428)
- [Causal inference for time series](https://www.nature.com/articles/s43017-023-00431-y)
- [A Survey of Deep Causal Models and Their Industrial Applications](https://arxiv.org/pdf/2209.08860)
- [Causal Inference with Time-Series Cross-Sectional Data: A Reflection](https://papers.ssrn.com/sol3/Papers.cfm?abstract_id=3979613)

#### 5. Reinforcement Learning for Blood Glucose Control
- [Deep Reinforcement Learning for Closed-Loop Blood Glucose Control](http://proceedings.mlr.press/v126/fox20a/fox20a.pdf)

#### 6. Nocturnal Hypoglycemic Forecasting
- [Fear of Hypoglycemia and Diabetes Distress: Expected Reduction by Glucose Prediction](https://journals.sagepub.com/doi/full/10.1177/19322968241267886)
- [Deep Multi-Output Forecasting: Learning to Accurately Predict Blood Glucose Trajectories](https://dl.acm.org/doi/abs/10.1145/3219819.3220102)

#### 6. Video Tutorials
- [Franz Kiraly: sktime - python toolbox for time series: advanced forecasting](https://www.youtube.com/watch?v=4Rf9euAhjNc)


## Project Timeline

| Month | Milestones |
| :-- | :-- |
| September | Hired a finalized team who want to work on this project |
| October | Team Onboarding, Diabetes Workshop, Time-Series + Causal Modeling Workshop, Github + MLOps Training, outline of modeling pipeline. |
| November | EDA focuses on identifying meals from BG data, and the setup of our MLOps pipelines. |
| December | EDA focus on meal-time scoring metrics, and evaluation of scoring functions in the MLOps pipelines. Writing a substack article summarizing the results of the various meal-time score metrics with visualizations. |
| January | Extensive training runs for causal modelling and time series representation learning. |
| February | Writing up results for publication, soliciting feedback from advisors, multiple drafts and editing. |
| March | Dissemination of results. |
| April | Project wrap-up, next steps and future work, celebration! |

## About Us - Short Bios

:syringe: :droplet: = T1D

### Technical Project Managers:

#### Christopher Risi :syringe: :droplet:

[Christopher Risi](https://www.linkedin.com/in/christopherrisi/) is a computer science PhD student at the University of Waterloo specializing in artificial intelligence. He works in the University of Waterloo's [Computational Health Informatics Lab (CHIL)](https://chil.uwaterloo.ca/) and as a Consultant, AI Research and Health Insights at [Gluroo Imaginations Inc](https://gluroo.com/). Christopher's research focuses on finding ways to utilize a wide variety of AI tools for easing and improving diabetes management. Christopher has Latent Autoimmune Diabetes of Adults (LADA) a subtype of T1D.

#### Walker Payne :syringe: :droplet:

[Walker Payne](https://www.linkedin.com/in/walker-payne/) is a data scientist at [Gluroo](https://www.gluroo.com). He is also a type 1 diabetic, having been diagnosed nearly 15 years ago.

#### Dvir Zagury-Grynbaum

[Dvir Zagury-Grynbaum](https://www.linkedin.com/in/dvirzagury/) is a mathematical physics undergraduate student at the University of Waterloo with research and application experience in causal inference and causal AI. He will bring his expertise to help answer questions standard ML tools have trouble with in finite data scenarios where Randomized Controlled Trials are not always possible, such as diabetes health data scenarios.

### Core Members:

#### Abdullah Shahid :syringe: :droplet:

[Abdullah Shahid](https://www.linkedin.com/in/abdullahshahid247/) is a computer science undergraduate at the University of Waterloo. Diagnosed with Type 1 Diabetes nearly a decade ago, he has developed a diabetic lifestyle management app as a personal project in the past and has interned at companies like Lyft. He aims to leverage his experience to make life easier for diabetics around the world.

#### Junwon Park (Paul)

[Junwon Park](https://www.linkedin.com/in/junwon-park/) is math undergraduate student majoring in Statistics and minor in computation at the University of Waterloo. He has a strong background in dealing with time series data, data quality checks, and anomaly detection for finance data. With these experiences, Junwon (Paul) Park aims to leverage his knowledge to contribute to this project and hopefully help more people with diabeties.

#### Andrew Yang

[Andrew Yang](https://www.linkedin.com/in/andrewatyang/) is Big Mac on Discord.

#### Jonathan Gong

[Jonathan Gong](https://www.linkedin.com/in/jonathan-gong-005491263/) is a computer science undergraduate at the University of Waterloo. He has a passion for AI solutions in healthcare as well as experience with developing computer vision models for medical imaging and disease detection. Explore his latest AI projects on [GitHub](https://github.com/jogong2718).

#### Safiya Makada 🧑‍⚕️🍭

[Safiya Makada](https://www.linkedin.com/in/safiya-makada/) is a software engineering undergraduate student at the University of Waterloo. She has previous experience as a Machine Learning Engineer Intern in a startup, and has a passion for making technologies that improve health outcomes. Having lived with a type 1 diabetic for 8 years and having work experience with a diabetes nonprofit, she has seen first hand how technology can save lives.

#### Gavin Katz
[Gavin Katz](https://www.linkedin.com/in/gavin-katz-89990321b/) is a biomedical engineering undergraduate student at the University of Waterloo. He has previous experience working in software development at biotech startups, leveraging his knowledge of ML to create predictive models that assist in the diagnosis of congenital heart disease. He is currently interning at a data analytics firm in Toronto, and is excited to learn about what approaches can be taken to improve the lives of those living with diabetes.    

<<<<<<< HEAD
#### Alyssa D'Souza
[Alyssa D'Souza](https://www.linkedin.com/in/alyssa-dsouza/) is a software engineering undergraduate student at the University of Waterloo, specializing in AI and computational math. With prior software development experience at the Ontario Institute for Cancer Research, she is eager to find similarly impactful opportunities and is excited to bring a blend of software engineering and ML skills to the team.
=======
#### Shivam Singal
Shivam Singal is a software engineering student at the University of Waterloo, specializing in machine learning and data engineering. Previously, he worked with WAT.ai to develop a reinforcement learning-based chess engine, gaining hands-on experience in self-learning algorithms. He has also built data processing pipelines and machine learning models through past internships, building a strong foundation in AI-driven solutions for real-world applications. Shivam is eager to bring his skills to the blood glucose control project and is excited to explore how machine learning can improve health outcomes for people with diabetes.
>>>>>>> a4e8d0de

#### TBD [...]

### Stakeholder Members:

Stakeholder members will be PWDs with much to contribute in the form of knowledge and lived experience but may not have the time or ability to contribute to development, coding, or writing.<|MERGE_RESOLUTION|>--- conflicted
+++ resolved
@@ -136,13 +136,11 @@
 #### Gavin Katz
 [Gavin Katz](https://www.linkedin.com/in/gavin-katz-89990321b/) is a biomedical engineering undergraduate student at the University of Waterloo. He has previous experience working in software development at biotech startups, leveraging his knowledge of ML to create predictive models that assist in the diagnosis of congenital heart disease. He is currently interning at a data analytics firm in Toronto, and is excited to learn about what approaches can be taken to improve the lives of those living with diabetes.    
 
-<<<<<<< HEAD
 #### Alyssa D'Souza
 [Alyssa D'Souza](https://www.linkedin.com/in/alyssa-dsouza/) is a software engineering undergraduate student at the University of Waterloo, specializing in AI and computational math. With prior software development experience at the Ontario Institute for Cancer Research, she is eager to find similarly impactful opportunities and is excited to bring a blend of software engineering and ML skills to the team.
-=======
+
 #### Shivam Singal
 Shivam Singal is a software engineering student at the University of Waterloo, specializing in machine learning and data engineering. Previously, he worked with WAT.ai to develop a reinforcement learning-based chess engine, gaining hands-on experience in self-learning algorithms. He has also built data processing pipelines and machine learning models through past internships, building a strong foundation in AI-driven solutions for real-world applications. Shivam is eager to bring his skills to the blood glucose control project and is excited to explore how machine learning can improve health outcomes for people with diabetes.
->>>>>>> a4e8d0de
 
 #### TBD [...]
 
